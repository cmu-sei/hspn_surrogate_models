--- conflicted
+++ resolved
@@ -1,16 +1,16 @@
 #
 # HyperSPIN code - hspn_surrogate_models
-# 
+#
 # Copyright 2025 Carnegie Mellon University.
-# 
+#
 # NO WARRANTY. THIS CARNEGIE MELLON UNIVERSITY AND SOFTWARE ENGINEERING INSTITUTE MATERIAL IS FURNISHED ON AN "AS-IS" BASIS. CARNEGIE MELLON UNIVERSITY MAKES NO WARRANTIES OF ANY KIND, EITHER EXPRESSED OR IMPLIED, AS TO ANY MATTER INCLUDING, BUT NOT LIMITED TO, WARRANTY OF FITNESS FOR PURPOSE OR MERCHANTABILITY, EXCLUSIVITY, OR RESULTS OBTAINED FROM USE OF THE MATERIAL. CARNEGIE MELLON UNIVERSITY DOES NOT MAKE ANY WARRANTY OF ANY KIND WITH RESPECT TO FREEDOM FROM PATENT, TRADEMARK, OR COPYRIGHT INFRINGEMENT.
-# 
+#
 # Licensed under a MIT (SEI)-style license, please see license.txt or contact permission@sei.cmu.edu for full terms.
-# 
+#
 # [DISTRIBUTION STATEMENT A] This material has been approved for public release and unlimited distribution.  Please see Copyright notice for non-US Government use and distribution.
-# 
+#
 # This Software includes and/or makes use of Third-Party Software each subject to its own license.
-# 
+#
 # DM25-0396
 #
 
@@ -53,20 +53,13 @@
   dataset: &train_dataset
     _target_: hspn.dataset.H5Dataset
     file_path: ${extra.data_dir}/don_dataset.h5
-<<<<<<< HEAD
     branch_batch_size: null
     trunk_batch_size: 100_000
     branch_start: 0.0
     # branch_end: 0.8
     branch_end: 1.0
-  batch_size: null  # Do not change this when using `hspn.dataset.H5Dataloader` which already yields batches
+  batch_size: null # Do not change this when using `hspn.dataset.H5Dataloader` which already yields batches
   shuffle: false # Do not change this when using `hspn.dataset.H5Dataloader` which is a `torch.utils.data.IterableDataset`
-=======
-    branch_batch_size: 100000
-    trunk_batch_size: 100000
-  batch_size: null  # Do not change this when using the H5Dataset class which already yields batches
-  shuffle: false # Do not change this when using the H5Dataset class which already yields batches
->>>>>>> 00aca8d6
   num_workers: 0
   pin_memory: true
   prefetch_factor: null
@@ -74,7 +67,7 @@
   <<: *train_loader
   dataset:
     <<: *train_dataset
-#    branch_start: 0.8
+    #    branch_start: 0.8
     branch_start: 0.0
     branch_end: 1.0
 
@@ -82,7 +75,6 @@
 optimizer_factory:
   _target_: torch.optim.Adam
   _partial_: true
-<<<<<<< HEAD
   lr: 0.0001
   # lr: ${optimizer.lr}
   # weight_decay: ${optimizer.weight_decay}
@@ -96,12 +88,6 @@
 #   _partial_: true
 #   T_max: ${n_epochs}
 #   eta_min: ${scheduler.eta_min}
-=======
-  lr: 0.0005
-
-# Scheduler configuration
-scheduler_factory: null
->>>>>>> 00aca8d6
 
 tracker_config: ${extra.aim_config}
 
@@ -114,4 +100,4 @@
   aim_config:
     log_dir: .
     backend: aim
-    experiment_name: ${hydra:job.name}
+    experiment_name: ${hydra:job.name}