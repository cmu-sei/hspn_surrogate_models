<<<<<<< HEAD
defaults:
  - default
=======
#
# HyperSPIN code - hspn_surrogate_models
# 
# Copyright 2025 Carnegie Mellon University.
# 
# NO WARRANTY. THIS CARNEGIE MELLON UNIVERSITY AND SOFTWARE ENGINEERING INSTITUTE MATERIAL IS FURNISHED ON AN "AS-IS" BASIS. CARNEGIE MELLON UNIVERSITY MAKES NO WARRANTIES OF ANY KIND, EITHER EXPRESSED OR IMPLIED, AS TO ANY MATTER INCLUDING, BUT NOT LIMITED TO, WARRANTY OF FITNESS FOR PURPOSE OR MERCHANTABILITY, EXCLUSIVITY, OR RESULTS OBTAINED FROM USE OF THE MATERIAL. CARNEGIE MELLON UNIVERSITY DOES NOT MAKE ANY WARRANTY OF ANY KIND WITH RESPECT TO FREEDOM FROM PATENT, TRADEMARK, OR COPYRIGHT INFRINGEMENT.
# 
# Licensed under a MIT (SEI)-style license, please see license.txt or contact permission@sei.cmu.edu for full terms.
# 
# [DISTRIBUTION STATEMENT A] This material has been approved for public release and unlimited distribution.  Please see Copyright notice for non-US Government use and distribution.
# 
# This Software includes and/or makes use of Third-Party Software each subject to its own license.
# 
# DM25-0396
#

>>>>>>> 00aca8d6
version: 1
formatters:
  simple:
    format: "[%(asctime)s][HYDRA] %(message)s"
disable_existing_loggers: false
handlers:
  file:
    class: logging.FileHandler
    mode: w
    formatter: simple
    # relative to the job log directory
    filename: hydra-${hydra.job.name}.log
    delay: true
  rich:
    class: rich.logging.RichHandler
    formatter: simple
    show_time: false
    show_level: false
    rich_tracebacks: false
    tracebacks_show_locals: false
    enable_link_path: false
root:
  level: INFO
  handlers: [rich, file]<|MERGE_RESOLUTION|>--- conflicted
+++ resolved
@@ -1,24 +1,21 @@
-<<<<<<< HEAD
+#
+# HyperSPIN code - hspn_surrogate_models
+#
+# Copyright 2025 Carnegie Mellon University.
+#
+# NO WARRANTY. THIS CARNEGIE MELLON UNIVERSITY AND SOFTWARE ENGINEERING INSTITUTE MATERIAL IS FURNISHED ON AN "AS-IS" BASIS. CARNEGIE MELLON UNIVERSITY MAKES NO WARRANTIES OF ANY KIND, EITHER EXPRESSED OR IMPLIED, AS TO ANY MATTER INCLUDING, BUT NOT LIMITED TO, WARRANTY OF FITNESS FOR PURPOSE OR MERCHANTABILITY, EXCLUSIVITY, OR RESULTS OBTAINED FROM USE OF THE MATERIAL. CARNEGIE MELLON UNIVERSITY DOES NOT MAKE ANY WARRANTY OF ANY KIND WITH RESPECT TO FREEDOM FROM PATENT, TRADEMARK, OR COPYRIGHT INFRINGEMENT.
+#
+# Licensed under a MIT (SEI)-style license, please see license.txt or contact permission@sei.cmu.edu for full terms.
+#
+# [DISTRIBUTION STATEMENT A] This material has been approved for public release and unlimited distribution.  Please see Copyright notice for non-US Government use and distribution.
+#
+# This Software includes and/or makes use of Third-Party Software each subject to its own license.
+#
+# DM25-0396
+#
 defaults:
   - default
-=======
-#
-# HyperSPIN code - hspn_surrogate_models
-# 
-# Copyright 2025 Carnegie Mellon University.
-# 
-# NO WARRANTY. THIS CARNEGIE MELLON UNIVERSITY AND SOFTWARE ENGINEERING INSTITUTE MATERIAL IS FURNISHED ON AN "AS-IS" BASIS. CARNEGIE MELLON UNIVERSITY MAKES NO WARRANTIES OF ANY KIND, EITHER EXPRESSED OR IMPLIED, AS TO ANY MATTER INCLUDING, BUT NOT LIMITED TO, WARRANTY OF FITNESS FOR PURPOSE OR MERCHANTABILITY, EXCLUSIVITY, OR RESULTS OBTAINED FROM USE OF THE MATERIAL. CARNEGIE MELLON UNIVERSITY DOES NOT MAKE ANY WARRANTY OF ANY KIND WITH RESPECT TO FREEDOM FROM PATENT, TRADEMARK, OR COPYRIGHT INFRINGEMENT.
-# 
-# Licensed under a MIT (SEI)-style license, please see license.txt or contact permission@sei.cmu.edu for full terms.
-# 
-# [DISTRIBUTION STATEMENT A] This material has been approved for public release and unlimited distribution.  Please see Copyright notice for non-US Government use and distribution.
-# 
-# This Software includes and/or makes use of Third-Party Software each subject to its own license.
-# 
-# DM25-0396
-#
 
->>>>>>> 00aca8d6
 version: 1
 formatters:
   simple:
