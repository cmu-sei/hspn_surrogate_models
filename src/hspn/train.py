--- conflicted
+++ resolved
@@ -351,61 +351,10 @@
         cfg_dict = OmegaConf.to_container(cfg)
         assert isinstance(cfg_dict, dict)
 
-<<<<<<< HEAD
         if ctx.is_main_process:
             if config.tracker_config:
                 tracker = Tracker(**config.tracker_config)
                 tracker.log_hparams(cfg_dict)
-=======
-        if rank == 0 and config.tracker_config:
-            tracker = Tracker(**config.tracker_config)
-            tracker.log_hparams(cfg_dict)
-
-        for epoch in range(epoch, config.n_epochs):
-            epoch_total_loss = 0.0
-            epoch_batches = 0
-            epoch_start_time = time.time()
-            epoch_elapsed = 0
-            with tqdm_logging_redirect(
-                dataloader,
-                desc=f"Epoch {epoch}",
-                unit="batch",
-                disable=(rank != 0),
-            ) as progress_bar:
-                for (
-                    i,
-                    (branch_in, trunk_in, output),
-                ) in enumerate(progress_bar):
-                    model_device = model.curr_device()
-                    loss = model.training_step(
-                        (
-                            branch_in.to(model_device),
-                            trunk_in.to(model_device),
-                            output.to(model_device),
-                        ),
-                        i,
-                    )
-
-                    optimizer.zero_grad()
-                    loss.backward()
-                    optimizer.step()
-                    if scheduler:
-                        scheduler.step()
-                    loss_val = loss.item()
-                    epoch_total_loss += loss_val
-                    epoch_batches += 1
-                    global_step += 1
-                    epoch_elapsed = time.time() - epoch_start_time
-                    avg_loss = epoch_total_loss / epoch_batches
-                    progress_bar.set_postfix(loss=loss_val, avg=avg_loss)
-
-                    if i > 0 and i % config.log_interval == 0:
-                        logger.info(
-                            f"Epoch {epoch} [{i}/{len(dataloader)}] "
-                            f"Loss: {loss_val:.6f}, "
-                            f"Epoch Time Elapsed: {epoch_elapsed:.3f}s"
-                        )
->>>>>>> 00aca8d6
 
             progress_bar = Progress(
                 "[progress.description]{task.description}",
